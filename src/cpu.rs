--- conflicted
+++ resolved
@@ -36,11 +36,7 @@
 
 #[test]
 pub fn program_test() {
-<<<<<<< HEAD
-    crate::logging::init_logging();
-=======
     // crate::logging::init_logging(); // enable for extra debug output
->>>>>>> 9c2ff935
     let mut cpu = Cpu::new();
 
     debug!("Loading program...");
@@ -51,14 +47,10 @@
     while cpu.pc < (DRAM_BASE + DRAM_SIZE) as RegisterSize {
         match cpu.execute() {
             Ok(_) => (),
-<<<<<<< HEAD
             Err(e) => {
                 log::error!("Error: {e}");
                 break;
             }
-=======
-            Err(_) => (), // eprintln!("Error: {e}"),
->>>>>>> 9c2ff935
         }
         cpu.pc += 4;
     }
